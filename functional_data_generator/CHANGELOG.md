<<<<<<< HEAD
## 0.3.7

- Fix handling of prefixed types

## 0.3.6

- Don't use dynamic in generated code

## 0.3.5

- Update analyzer dependency
=======
## 1.0.0

- Fix handling of prefixed types
- Don't use dynamic in generated code
- Make generated code support null-safety
>>>>>>> bc135889

## 0.3.4

- Update analyzer dependency

## 0.3.3

- Fix bug where question mark would appear in generated code when using certain values
  for CustomEquality

## 0.3.2

- Fix some warnings in generated code

## 0.3.1

- Fix bug where code generation fails for field of Function type

## 0.3.0

- Support for extension methods
- Suppress warnings on generated code

## 0.2.4

- Relax version dependency on analyzer

## 0.2.3

- Support types from prefixed imports

## 0.2.2

- Add link to documentation of `function_data` package in README

## 0.2.1

- Add changelog
- Format code
- Add description

## 0.2.0

- First published version<|MERGE_RESOLUTION|>--- conflicted
+++ resolved
@@ -1,4 +1,9 @@
-<<<<<<< HEAD
+## 1.0.0
+
+- Fix handling of prefixed types
+- Don't use dynamic in generated code
+- Make generated code support null-safety
+
 ## 0.3.7
 
 - Fix handling of prefixed types
@@ -10,13 +15,6 @@
 ## 0.3.5
 
 - Update analyzer dependency
-=======
-## 1.0.0
-
-- Fix handling of prefixed types
-- Don't use dynamic in generated code
-- Make generated code support null-safety
->>>>>>> bc135889
 
 ## 0.3.4
 
